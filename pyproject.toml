--- conflicted
+++ resolved
@@ -33,11 +33,7 @@
 tabulate = "^0.9.0"
 filetype = "^1.2.0"
 ftfy = "^6.1.3"
-<<<<<<< HEAD
-pdftext = "~0.3.18"
-=======
 pdftext = "~0.4.1"
->>>>>>> 10d353ea
 
 [tool.poetry.group.dev.dependencies]
 jupyter = "^1.0.0"
